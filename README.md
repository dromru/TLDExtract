# TLDExtract

<<<<<<< HEAD
[![Latest Stable Version](https://poser.pugx.org/layershifter/tld-extract/v/stable)](https://packagist.org/packages/layershifter/tld-extract)
[![Build Status](https://travis-ci.org/layershifter/TLDExtract.svg?branch=master)](https://travis-ci.org/layershifter/TLDExtract)
[![Total Downloads](https://poser.pugx.org/layershifter/tld-extract/downloads)](https://packagist.org/packages/layershifter/tld-extract)

[![Scrutinizer Code Quality](https://scrutinizer-ci.com/g/layershifter/TLDExtract/badges/quality-score.png?b=master)](https://scrutinizer-ci.com/g/layershifter/TLDExtract/?branch=master)
[![Code Coverage](https://scrutinizer-ci.com/g/layershifter/TLDExtract/badges/coverage.png?b=master)](https://scrutinizer-ci.com/g/layershifter/TLDExtract/?branch=master)

`TLDExtract` accurately separates the gTLD or ccTLD (generic or country code
top-level domain) from the registered domain and subdomains of a URL. For
example, say you want just the 'google' part of 'http://www.google.com'.

*Everybody gets this wrong.* Splitting on the '.' and taking the last 2
elements goes a long way only if you're thinking of simple e.g. .com
domains. Think parsing
[http://forums.bbc.co.uk](http://forums.bbc.co.uk) for example: the naive
splitting method above will give you 'co' as the domain and 'uk' as the TLD,
instead of 'bbc' and 'co.uk' respectively.

`Extract` on the other hand knows what all gTLDs and ccTLDs look like by
looking up the currently living ones according to
[the Public Suffix List](http://www.publicsuffix.org). So,
given a URL, it knows its subdomain from its domain, and its domain from its
country code.

    $result = Extract::get('http://forums.news.cnn.com/');
    var_dump($result);
    
    object(LayerShifter\TLDExtract\Result)#34 (3) {
      ["subdomain":"LayerShifter\TLDExtract\Result":private]=>
      string(11) "forums.news"
      ["domain":"LayerShifter\TLDExtract\Result":private]=>
      string(3) "cnn"
      ["tld":"LayerShifter\TLDExtract\Result":private]=>
      string(3) "com"
    }
=======
`TLDExtract` accurately separates the gTLD or ccTLD (generic or country code top-level domain) from the registered domain and subdomains of a URL, e.g. domain parser. For example, say you want just the 'google' part of 'http://www.google.com'.
>>>>>>> ba8149a9

[![Latest Version on Packagist][ico-version]][link-packagist]
[![Software License][ico-license]](LICENSE.md)
[![Build Status][ico-travis]][link-travis]
[![Coverage Status][ico-scrutinizer]][link-scrutinizer]
[![Quality Score][ico-code-quality]][link-code-quality]
[![Total Downloads][ico-downloads]][link-downloads]
[![PHP 7 ready](icon-php7ready)][link-travis]

---

*Everybody gets this wrong.* Splitting on the '.' and taking the last 2 elements goes a long way only if you're thinking of simple e.g. .com domains. Think parsing [http://forums.bbc.co.uk](http://forums.bbc.co.uk) for example: the naive splitting method above will give you 'co' as the domain and 'uk' as the TLD, instead of 'bbc' and 'co.uk' respectively.

`TLDExtract` on the other hand knows what all gTLDs and ccTLDs look like by looking up the currently living ones according to [the Public Suffix List](http://www.publicsuffix.org). So, given a URL, it knows its subdomain from its domain, and its domain from its country code.

```php
$extract = new LayerShifter\TLDExtract\Extract();
$result = $extract->parse('http://forums.news.cnn.com/');
var_dump($result);
    
object(LayerShifter\TLDExtract\Result)#34 (3) {
  ["subdomain":"LayerShifter\TLDExtract\Result":private]=>
  string(11) "forums.news"
  ["hostname":"LayerShifter\TLDExtract\Result":private]=>
  string(3) "cnn"
  ["suffix":"LayerShifter\TLDExtract\Result":private]=>
  string(3) "com"
}
```
`Result` implements ArrayAccess interface, so you simple can access to its result.
```php
var_dump($result['subdomain']);
string(11) "forums.news"
    
var_dump($result['domain']);
string(3) "cnn"
    
var_dump($result['tld']);
string(3) "com"
```
Also you can simply convert result to JSON.
```php
var_dump($result->toJson());
string(54) "{"subdomain":"forums.news","domain":"cnn","tld":"com"}"
```
This package is compliant with [PSR-1][], [PSR-2][], [PSR-4][]. If you notice compliance oversights, please send a patch via pull request.

### Does TLDExtract make requests to Public Suffix List website?

No. `TLDExtract` uses database from [TLDDatabase](https://github.com/layershifter/TLDDatabase) that generated from Public Suffix List and updated regularly. It does not make any HTTP requests to parse or validate a domain.

## Requirements

The following versions of PHP are supported.

* PHP 5.5
* PHP 5.6
* PHP 7.0
* HHVM

## Install

Via Composer

``` bash
$ composer require layershifter/tld-extract
```
## Additional result methods

Class `LayerShifter\TLDExtract\Result` has some usable methods:
```php
$extract = new LayerShifter\TLDExtract\Extract();

# For domain 'shop.github.com'

$result = $extract->parse('shop.github.com');
$result->getFullHost(); // will return (string) 'shop.github.com'
$result->getRegistrableDomain(); // will return (string) 'github.com'
$result->isValidDomain(); // will return (bool) true
$result->isIp(); // will return (bool) false

# For IP '192.168.0.1'

$result = $extract->parse('192.168.0.1');
$result->getFullHost(); // will return (string) '192.168.0.1'
$result->getRegistrableDomain(); // will return null
$result->isValidDomain(); // will return (bool) false
$result->isIp(); // will return (bool) true
```
## Custom database

By default package is using database from [TLDDatabase](https://github.com/layershifter/TLDDatabase) package, but you can override this behaviour simply:
```php
new LayerShifter\TLDExtract\Extract(__DIR__ . '/cache/mydatabase.php');
```
For more details and how keep database updated [TLDDatabase](https://github.com/layershifter/TLDDatabase).

## Implement own result

By default after parse you will receive object of `LayerShifter\TLDExtract\Result` class, but sometime you need own methods or additional functionality.

You can create own class that implements `LayerShifter\TLDExtract\ResultInterface` and use it as parse result.
```php
class CustomResult implements LayerShifter\TLDExtract\ResultInterface {}

new LayerShifter\TLDExtract\Extract(null, CustomResult::class);
```

## Parsing modes

Package has three modes of parsing:
* allow ICCAN suffixes (domains are those delegated by ICANN or part of the IANA root zone database);
* allow private domains (domains are amendments submitted to Public Suffix List by the domain holder, as an expression of how they operate their domain security policy);
* allow custom (domains that are not in list, but can be usable, for example: example, mycompany, etc).

For keeping compatibility with Public Suffix List ideas package runs in all these modes by default, but you can easily change this behavior:
```php
use LayerShifter\TLDExtract\Extract;

new Extract(null, null, Extract::MODE_ALLOW_ICCAN);
new Extract(null, null, Extract::MODE_ALLOW_PRIVATE);
new Extract(null, null, Extract::MODE_ALLOW_NOT_EXISTING_SUFFIXES);
new Extract(null, null, Extract::MODE_ALLOW_ICCAN | Extract::MODE_ALLOW_PRIVATE);
```

## Change log

Please see [CHANGELOG](CHANGELOG.md) for more information what has changed recently.

## Testing
``` bash
$ composer test
```

## Contributing

Please see [CONTRIBUTING](CONTRIBUTING.md) and [CONDUCT](CONDUCT.md) for details.

## License

This library is released under the Apache 2.0 license. Please see [License File](LICENSE) for more information.

[PSR-1]: https://github.com/php-fig/fig-standards/blob/master/accepted/PSR-1-basic-coding-standard.md
[PSR-2]: https://github.com/php-fig/fig-standards/blob/master/accepted/PSR-2-coding-style-guide.md
[PSR-4]: https://github.com/php-fig/fig-standards/blob/master/accepted/PSR-4-autoloader.md

[ico-version]: https://img.shields.io/packagist/v/layershifter/TLDExtract.svg?style=flat-square
[ico-license]: https://img.shields.io/badge/license-MIT-brightgreen.svg?style=flat-square
[ico-travis]: https://img.shields.io/travis/layershifter/TLDExtract/master.svg?style=flat-square
[ico-scrutinizer]: https://img.shields.io/scrutinizer/coverage/g/layershifter/TLDExtract.svg?style=flat-square
[ico-code-quality]: https://img.shields.io/scrutinizer/g/layershifter/TLDExtract.svg?style=flat-square
[ico-downloads]: https://img.shields.io/packagist/dt/layershifter/TLDExtract.svg?style=flat-square
[ico-php7ready]: http://php7ready.timesplinter.ch/layershifter/TLDExtract/master/badge.svg

[link-packagist]: https://packagist.org/packages/layershifter/TLDExtract
[link-travis]: https://travis-ci.org/layershifter/TLDExtract
[link-scrutinizer]: https://scrutinizer-ci.com/g/layershifter/TLDExtract/code-structure
[link-code-quality]: https://scrutinizer-ci.com/g/layershifter/TLDExtract
[link-downloads]: https://packagist.org/packages/layershifter/TLDExtract<|MERGE_RESOLUTION|>--- conflicted
+++ resolved
@@ -1,44 +1,6 @@
 # TLDExtract
 
-<<<<<<< HEAD
-[![Latest Stable Version](https://poser.pugx.org/layershifter/tld-extract/v/stable)](https://packagist.org/packages/layershifter/tld-extract)
-[![Build Status](https://travis-ci.org/layershifter/TLDExtract.svg?branch=master)](https://travis-ci.org/layershifter/TLDExtract)
-[![Total Downloads](https://poser.pugx.org/layershifter/tld-extract/downloads)](https://packagist.org/packages/layershifter/tld-extract)
-
-[![Scrutinizer Code Quality](https://scrutinizer-ci.com/g/layershifter/TLDExtract/badges/quality-score.png?b=master)](https://scrutinizer-ci.com/g/layershifter/TLDExtract/?branch=master)
-[![Code Coverage](https://scrutinizer-ci.com/g/layershifter/TLDExtract/badges/coverage.png?b=master)](https://scrutinizer-ci.com/g/layershifter/TLDExtract/?branch=master)
-
-`TLDExtract` accurately separates the gTLD or ccTLD (generic or country code
-top-level domain) from the registered domain and subdomains of a URL. For
-example, say you want just the 'google' part of 'http://www.google.com'.
-
-*Everybody gets this wrong.* Splitting on the '.' and taking the last 2
-elements goes a long way only if you're thinking of simple e.g. .com
-domains. Think parsing
-[http://forums.bbc.co.uk](http://forums.bbc.co.uk) for example: the naive
-splitting method above will give you 'co' as the domain and 'uk' as the TLD,
-instead of 'bbc' and 'co.uk' respectively.
-
-`Extract` on the other hand knows what all gTLDs and ccTLDs look like by
-looking up the currently living ones according to
-[the Public Suffix List](http://www.publicsuffix.org). So,
-given a URL, it knows its subdomain from its domain, and its domain from its
-country code.
-
-    $result = Extract::get('http://forums.news.cnn.com/');
-    var_dump($result);
-    
-    object(LayerShifter\TLDExtract\Result)#34 (3) {
-      ["subdomain":"LayerShifter\TLDExtract\Result":private]=>
-      string(11) "forums.news"
-      ["domain":"LayerShifter\TLDExtract\Result":private]=>
-      string(3) "cnn"
-      ["tld":"LayerShifter\TLDExtract\Result":private]=>
-      string(3) "com"
-    }
-=======
 `TLDExtract` accurately separates the gTLD or ccTLD (generic or country code top-level domain) from the registered domain and subdomains of a URL, e.g. domain parser. For example, say you want just the 'google' part of 'http://www.google.com'.
->>>>>>> ba8149a9
 
 [![Latest Version on Packagist][ico-version]][link-packagist]
 [![Software License][ico-license]](LICENSE.md)
